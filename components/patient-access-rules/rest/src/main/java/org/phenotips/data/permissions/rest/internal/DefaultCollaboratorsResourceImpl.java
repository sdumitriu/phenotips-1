--- conflicted
+++ resolved
@@ -207,33 +207,12 @@
     {
         private EntityReference user;
 
-<<<<<<< HEAD
-    private List<Collaborator> jsonToCollaborators(String json)
-    {
-        List<Collaborator> collaborators = new LinkedList<>();
-        JSONArray collaboratorsArray = new JSONArray(json);
-        for (Object collaboratorObject : collaboratorsArray) {
-            CollaboratorInfo collaboratorInfo =
-                this.collaboratorInfoFromJson((JSONObject) collaboratorObject);
-            this.checkCollaboratorInfo(collaboratorInfo.getId(), collaboratorInfo.getLevel());
-
-            EntityReference collaboratorReference = this.userOrGroupResolver.resolve(collaboratorInfo.getId());
-            if (collaboratorReference == null) {
-                // what would be a better status to indicate that the user/group id is not valid?
-                // ideally, the status page should show some sort of a message indicating that the id was not found
-                throw new WebApplicationException(Response.Status.NOT_FOUND);
-            }
-            AccessLevel level = this.getAccessLevelFromString(collaboratorInfo.getLevel());
-            Collaborator collaborator = new DefaultCollaborator(collaboratorReference, level);
-            collaborators.add(collaborator);
-=======
         private AccessLevel access;
 
         private StubCollaborator(EntityReference user, AccessLevel access)
         {
             this.user = user;
             this.access = access;
->>>>>>> 3faf031a
         }
 
         @Override
