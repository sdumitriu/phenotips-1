--- conflicted
+++ resolved
@@ -72,16 +72,6 @@
     #end
     $!phenotypeDisplayTools.setCustomCategories($customCategories)##
   #end
-<<<<<<< HEAD
-  #set($displayHtml = $phenotypeDisplayTools.display($data))
-  {{html clean=false}}
-    #if("$!{displayHtml}" == '')
-      {{error}}$services.localization.render('phenotips.PhenotypeDisplay.error'){{/error}}
-    #else
-      $displayHtml
-    #end
-  {{/html}}##
-=======
   #if ($services.ontologies.hpo.size() &lt;= 0)
     {{error}}{{translation key="phenotips.patientRecord.phenotypes.error.hpoNotIndexed"/}}{{/error}}
 
@@ -93,7 +83,6 @@
   #else
     {{html clean=false}}$displayHtml{{/html}}##
   #end
->>>>>>> a982149a
   $!phenotypeDisplayTools.clear()##
 #end
 {{/velocity}}</content>
