--- conflicted
+++ resolved
@@ -109,7 +109,6 @@
     @Override
     public Patient get(String id)
     {
-<<<<<<< HEAD
         Patient patient = this.internalService.get(id);
         return checkAccess(patient, this.bridge.getCurrentUserReference());
     }
@@ -144,11 +143,7 @@
     public Iterator<Patient> getAll()
     {
         Iterator<Patient> patientsIterator = this.internalService.getAll();
-        return new SecurePatientIterator(patientsIterator);
-=======
-        Iterator<Patient> patientsIterator = this.internalService.getAllPatientsIterator();
         return new SecurePatientIterator(patientsIterator, this.access, this.bridge);
->>>>>>> 6cd58ef8
     }
 
     @Override
